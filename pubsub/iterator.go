--- conflicted
+++ resolved
@@ -66,7 +66,6 @@
 )
 
 type messageIterator struct {
-<<<<<<< HEAD
 	ctx           context.Context
 	cancel        func() // the function that will cancel ctx; called in stop
 	po            *pullOptions
@@ -84,23 +83,6 @@
 	wg            sync.WaitGroup
 
 	// This mutex guards the structs related to lease extension.
-=======
-	ctx        context.Context
-	cancel     func() // the function that will cancel ctx; called in stop
-	po         *pullOptions
-	ps         *pullStream
-	subc       *vkit.SubscriberClient
-	subID      string
-	subName    string
-	kaTick     <-chan time.Time // keep-alive (deadline extensions)
-	ackTicker  *time.Ticker     // message acks
-	nackTicker *time.Ticker     // message nacks
-	pingTicker *time.Ticker     //  sends to the stream to keep it open
-	failed     chan struct{}    // closed on stream error
-	drained    chan struct{}    // closed when stopped && no more pending messages
-	wg         sync.WaitGroup
-
->>>>>>> c3d5c9bb
 	mu          sync.Mutex
 	ackTimeDist *distribution.D // dist uses seconds
 
@@ -124,7 +106,6 @@
 	enableExactlyOnceDelivery bool
 	sendNewAckDeadline        bool
 
-<<<<<<< HEAD
 	orderingMu sync.RWMutex
 	// enableOrdering determines if messages should be processed in order. This is populated
 	// by the response in StreamingPull and can change mid Receive. Must be accessed
@@ -132,14 +113,9 @@
 	enableOrdering bool
 
 	enableTracing bool
-	// This maps trace parent spans to ackIDs, used for otel tracing.
-	activeSpan sync.Map
-=======
-	enableTracing bool
 	// This maps trace ackID (string) to root subscribe spans(trace.Span), used for otel tracing.
 	// Active ackIDs in this map should also exist 1:1 with ids in keepAliveDeadlines.
 	activeSpans sync.Map
->>>>>>> c3d5c9bb
 }
 
 // newMessageIterator starts and returns a new messageIterator.
@@ -169,11 +145,7 @@
 	cctx, cancel := context.WithCancel(context.Background())
 	cctx = withSubscriptionKey(cctx, subName)
 
-<<<<<<< HEAD
-	subID := strings.Split(subName, "/")[3]
-=======
 	subID := idFromFullyQualified(subName)
->>>>>>> c3d5c9bb
 
 	it := &messageIterator{
 		ctx:                cctx,
@@ -314,15 +286,8 @@
 
 	recordStat(it.ctx, PullCount, int64(len(rmsgs)))
 
-<<<<<<< HEAD
-	it.eoMu.RLock()
-	enableExactlyOnceDelivery := it.enableExactlyOnceDelivery
-	it.eoMu.RUnlock()
-
-=======
->>>>>>> c3d5c9bb
 	now := time.Now()
-	msgs, err := convertMessages(rmsgs, now, it.done, it.subName, enableExactlyOnceDelivery)
+	msgs, err := convertMessages(rmsgs, now, it.done)
 	if err != nil {
 		return nil, it.fail(err)
 	}
@@ -366,25 +331,15 @@
 			if m.Attributes != nil {
 				ctx = propagation.TraceContext{}.Extract(ctx, newMessageCarrier(m))
 			}
-<<<<<<< HEAD
-			attr := getSubSpanAttributes(it.subID, m)
-=======
 			attr := getSubscriberOpts(it.subID, m)
->>>>>>> c3d5c9bb
 			_, span := startSpan(ctx, subscribeSpanName, it.subID, attr...)
 			span.SetAttributes(
 				attribute.Bool(eosAttribute, it.enableExactlyOnceDelivery),
 				attribute.String(ackIDAttribute, ackID),
 				semconv.MessagingBatchMessageCount(len(msgs)),
-<<<<<<< HEAD
-				semconv.CodeFunction("iterator.receive"),
-			)
-			it.activeSpan.Store(ackID, span)
-=======
 				semconv.CodeFunction("receive"),
 			)
 			it.activeSpans.Store(ackID, span)
->>>>>>> c3d5c9bb
 		}
 	}
 	deadline := it.ackDeadline()
@@ -392,7 +347,6 @@
 
 	if len(ackIDs) > 0 {
 		if !exactlyOnceDelivery {
-<<<<<<< HEAD
 			// When exactly once delivery is not enabled, modacks are fire and forget.
 			// Add pending receipt modacks to queue to batch with other modacks.
 			it.mu.Lock()
@@ -401,11 +355,6 @@
 				it.pendingReceipts[id] = newSuccessAckResult()
 			}
 			it.mu.Unlock()
-=======
-			go func() {
-				it.sendModAck(ackIDs, deadline, false, true)
-			}()
->>>>>>> c3d5c9bb
 			return msgs, nil
 		}
 
@@ -609,13 +558,6 @@
 			// statements with range clause", note 3, and stated explicitly at
 			// https://groups.google.com/forum/#!msg/golang-nuts/UciASUb03Js/pzSq5iVFAQAJ.
 			delete(it.keepAliveDeadlines, id)
-<<<<<<< HEAD
-			// get the parent span context for this ackID for otel tracing.
-			s, _ := it.activeSpan.LoadAndDelete(id)
-			span := s.(trace.Span)
-			span.SetAttributes(attribute.String(resultAttribute, resultExpired))
-			span.End()
-=======
 			if it.enableTracing {
 				// get the parent span context for this ackID for otel tracing.
 				s, ok := it.activeSpans.LoadAndDelete(id)
@@ -627,7 +569,6 @@
 					log.Printf("pubsub: handleKeepAlives failed to load ackID(%s) from activeSpans map", id)
 				}
 			}
->>>>>>> c3d5c9bb
 		} else {
 			// Use a success AckResult since we don't propagate ModAcks back to the user.
 			it.pendingModAcks[id] = newSuccessAckResult()
@@ -651,7 +592,6 @@
 	batches := makeBatches(ackIDs, ackIDBatchSize)
 	wg := sync.WaitGroup{}
 
-<<<<<<< HEAD
 	for _, batch := range batches {
 		wg.Add(1)
 		go func(toSend []string) {
@@ -694,26 +634,31 @@
 		var links []trace.Link
 		if it.enableTracing {
 			for _, ackID := range ackIDs {
-				// get the parent span context for this ackID for otel tracing.
-				s, _ := it.activeSpan.Load(ackID)
-				parentSpan := s.(trace.Span)
-				defer parentSpan.End()
-				defer parentSpan.SetAttributes(attribute.String(resultAttribute, resultAcked))
-				parentSpan.AddEvent(eventAckStart, trace.WithAttributes(semconv.MessagingBatchMessageCount(len(ackIDs))))
-				defer parentSpan.AddEvent(eventAckEnd)
-				if parentSpan.SpanContext().IsSampled() {
-					links = append(links, trace.Link{SpanContext: parentSpan.SpanContext()})
+				// get the main subscribe span context for this ackID for otel tracing.
+				s, ok := it.activeSpans.LoadAndDelete(ackID)
+				if ok {
+					subscribeSpan := s.(trace.Span)
+					defer subscribeSpan.End()
+					defer subscribeSpan.SetAttributes(attribute.String(resultAttribute, resultAcked))
+					subscribeSpan.AddEvent(eventAckStart, trace.WithAttributes(semconv.MessagingBatchMessageCount(numBatch)))
+					defer subscribeSpan.AddEvent(eventAckEnd)
+					if subscribeSpan.SpanContext().IsSampled() {
+						links = append(links, trace.Link{SpanContext: subscribeSpan.SpanContext()})
+					}
+				} else {
+					log.Printf("pubsub: sendAck failed to load ackID(%s) from activeSpans map", ackID)
 				}
 			}
 		}
 		var ackSpan trace.Span
 		if it.enableTracing {
-			ctx, ackSpan = startSpan(context.Background(), ackSpanName, it.subID, trace.WithLinks(links...))
+			opts := getCommonOptions(it.subID)
+			opts = append(opts, trace.WithLinks(links...))
+			ctx, ackSpan = startSpan(context.Background(), ackSpanName, it.subID, opts...)
 			defer ackSpan.End()
-			ackSpan.SetAttributes(semconv.MessagingBatchMessageCount(len(ackIDs)),
-				semconv.CodeFunction("messageIterator.sendAck"))
-		}
-
+			ackSpan.SetAttributes(semconv.MessagingBatchMessageCount(numBatch),
+				semconv.CodeFunction("sendAck"))
+		}
 		return it.subc.Acknowledge(ctx, &pb.AcknowledgeRequest{
 			Subscription: it.subName,
 			AckIds:       ackIDs,
@@ -723,70 +668,6 @@
 		addAcks(toSend)
 
 	})
-=======
-	var toSend []string
-	for len(ackIDs) > 0 {
-		toSend, ackIDs = splitRequestIDs(ackIDs, ackIDBatchSize)
-
-		// Use of anonymous local function allows span.End to be deferred to end of each loop.
-		func() {
-			numBatch := len(toSend)
-			var links []trace.Link
-			if it.enableTracing {
-				for _, ackID := range toSend {
-					// get the main subscribe span context for this ackID for otel tracing.
-					s, ok := it.activeSpans.LoadAndDelete(ackID)
-					if ok {
-						subscribeSpan := s.(trace.Span)
-						defer subscribeSpan.End()
-						defer subscribeSpan.SetAttributes(attribute.String(resultAttribute, resultAcked))
-						subscribeSpan.AddEvent(eventAckStart, trace.WithAttributes(semconv.MessagingBatchMessageCount(numBatch)))
-						defer subscribeSpan.AddEvent(eventAckEnd)
-						if subscribeSpan.SpanContext().IsSampled() {
-							links = append(links, trace.Link{SpanContext: subscribeSpan.SpanContext()})
-						}
-					} else {
-						log.Printf("pubsub: sendAck failed to load ackID(%s) from activeSpans map", ackID)
-					}
-				}
-			}
-			ctx := context.Background()
-			var ackSpan trace.Span
-			if it.enableTracing {
-				opts := getCommonOptions(it.subID)
-				opts = append(opts, trace.WithLinks(links...))
-				ctx, ackSpan = startSpan(context.Background(), ackSpanName, it.subID, opts...)
-				defer ackSpan.End()
-				ackSpan.SetAttributes(semconv.MessagingBatchMessageCount(numBatch),
-					semconv.CodeFunction("sendAck"))
-			}
-			recordStat(it.ctx, AckCount, int64(len(toSend)))
-			addAcks(toSend)
-			// Use a local context as the call's context, not it.ctx. We don't
-			// want to cancel this RPC when the iterator is stopped.
-			cctx2, cancel2 := context.WithTimeout(ctx, 60*time.Second)
-			defer cancel2()
-			err := it.subc.Acknowledge(cctx2, &pb.AcknowledgeRequest{
-				Subscription: it.subName,
-				AckIds:       toSend,
-			})
-			if exactlyOnceDelivery {
-				resultsByAckID := make(map[string]*AckResult)
-				for _, ackID := range toSend {
-					resultsByAckID[ackID] = m[ackID]
-				}
-				st, md := extractMetadata(err)
-				_, toRetry := processResults(st, resultsByAckID, md)
-				if len(toRetry) > 0 {
-					// Retry acks in a separate goroutine.
-					go func() {
-						it.retryAcks(toRetry)
-					}()
-				}
-			}
-		}()
-	}
->>>>>>> c3d5c9bb
 }
 
 // sendModAck is used to extend the lease of messages or nack them.
@@ -797,7 +678,6 @@
 // enabled, we retry it in a separate goroutine for a short duration.
 func (it *messageIterator) sendModAck(m map[string]*AckResult, deadline time.Duration, logOnInvalid, isReceipt bool) {
 	deadlineSec := int32(deadline / time.Second)
-<<<<<<< HEAD
 	isNack := deadline == 0
 	var eventStart, eventEnd string
 	if isNack {
@@ -813,23 +693,36 @@
 		for _, ackID := range ackIDs {
 			if it.enableTracing {
 				// get the parent span context for this ackID for otel tracing.
-				s, _ := it.activeSpan.Load(ackID)
-				parentSpan := s.(trace.Span)
+				var s any
+				var ok bool
 				if isNack {
-					defer parentSpan.End()
-					defer parentSpan.SetAttributes(attribute.String(resultAttribute, resultNacked))
+					s, ok = it.activeSpans.LoadAndDelete(ackID)
+				} else {
+					s, ok = it.activeSpans.Load(ackID)
 				}
-				parentSpan.AddEvent(eventStart, trace.WithAttributes(semconv.MessagingBatchMessageCount(numBatch)))
-				defer parentSpan.AddEvent(eventEnd)
-				if parentSpan.IsRecording() {
-					links = append(links, trace.Link{SpanContext: parentSpan.SpanContext()})
+				if !ok {
+					// This should never happen since this means the ackID was dropped early.
+					log.Printf("pubsub: sendModAck failed to load ackID(%s) from activeSpans map", ackID)
+					continue
+				}
+				subscribeSpan := s.(trace.Span)
+				if isNack {
+					defer subscribeSpan.End()
+					defer subscribeSpan.SetAttributes(attribute.String(resultAttribute, resultNacked))
+				}
+				subscribeSpan.AddEvent(eventStart, trace.WithAttributes(semconv.MessagingBatchMessageCount(numBatch)))
+				defer subscribeSpan.AddEvent(eventEnd)
+				if subscribeSpan.IsRecording() {
+					links = append(links, trace.Link{SpanContext: subscribeSpan.SpanContext()})
 				}
 
 			}
 		}
 		var mSpan trace.Span
 		if it.enableTracing {
-			ctx, mSpan = startSpan(context.Background(), modackSpanName, it.subID, trace.WithLinks(links...))
+			opts := getCommonOptions(it.subID)
+			opts = append(opts, trace.WithLinks(links...))
+			ctx, mSpan = startSpan(context.Background(), modackSpanName, it.subID, opts...)
 			defer mSpan.End()
 			if !isNack {
 				mSpan.SetAttributes(
@@ -837,7 +730,7 @@
 					attribute.Bool(receiptModackAttribute, isReceipt))
 			}
 			mSpan.SetAttributes(semconv.MessagingBatchMessageCount(numBatch),
-				semconv.CodeFunction("messageIterator.sendModAck"))
+				semconv.CodeFunction("sendModAck"))
 		}
 
 		return it.subc.ModifyAckDeadline(ctx, &pb.ModifyAckDeadlineRequest{
@@ -849,25 +742,6 @@
 		it.retryModAcks(toRetry, deadlineSec, logOnInvalid)
 	}, func(ctx context.Context, toSend []string) {
 		if deadline == 0 {
-=======
-
-	isNack := deadline == 0
-
-	ackIDs := make([]string, 0, len(m))
-	for ackID := range m {
-		ackIDs = append(ackIDs, ackID)
-
-	}
-	it.eoMu.RLock()
-	exactlyOnceDelivery := it.enableExactlyOnceDelivery
-	it.eoMu.RUnlock()
-	var toSend []string
-	for len(ackIDs) > 0 {
-		toSend, ackIDs = splitRequestIDs(ackIDs, ackIDBatchSize)
-
-		var eventStart, eventEnd string
-		if isNack {
->>>>>>> c3d5c9bb
 			recordStat(it.ctx, NackCount, int64(len(toSend)))
 			eventStart = eventNackStart
 			eventEnd = eventNackEnd
@@ -876,86 +750,8 @@
 			eventStart = eventModackStart
 			eventEnd = eventModackEnd
 		}
-<<<<<<< HEAD
 		addModAcks(toSend, deadlineSec)
 	})
-=======
-
-		// Use of anonymous local function allows span.End to be deferred to end of each loop.
-		func() {
-			numBatch := len(toSend)
-			links := make([]trace.Link, 0, numBatch)
-			for _, ackID := range toSend {
-				if it.enableTracing {
-					// get the parent span context for this ackID for otel tracing.
-					var s any
-					var ok bool
-					if isNack {
-						s, ok = it.activeSpans.LoadAndDelete(ackID)
-					} else {
-						s, ok = it.activeSpans.Load(ackID)
-					}
-					if !ok {
-						// This should never happen since this means the ackID was dropped early.
-						log.Printf("pubsub: sendModAck failed to load ackID(%s) from activeSpans map", ackID)
-						continue
-					}
-					subscribeSpan := s.(trace.Span)
-					if isNack {
-						defer subscribeSpan.End()
-						defer subscribeSpan.SetAttributes(attribute.String(resultAttribute, resultNacked))
-					}
-					subscribeSpan.AddEvent(eventStart, trace.WithAttributes(semconv.MessagingBatchMessageCount(numBatch)))
-					defer subscribeSpan.AddEvent(eventEnd)
-					if subscribeSpan.IsRecording() {
-						links = append(links, trace.Link{SpanContext: subscribeSpan.SpanContext()})
-					}
-
-				}
-			}
-			ctx := context.Background()
-			var mSpan trace.Span
-			if it.enableTracing {
-				opts := getCommonOptions(it.subID)
-				opts = append(opts, trace.WithLinks(links...))
-				ctx, mSpan = startSpan(context.Background(), modackSpanName, it.subID, opts...)
-				defer mSpan.End()
-				if !isNack {
-					mSpan.SetAttributes(
-						attribute.Int(ackDeadlineSecAttribute, int(deadlineSec)),
-						attribute.Bool(receiptModackAttribute, isReceipt))
-				}
-				mSpan.SetAttributes(semconv.MessagingBatchMessageCount(numBatch),
-					semconv.CodeFunction("sendModAck"))
-			}
-			addModAcks(toSend, deadlineSec)
-			// Use a local context as the call's context, not it.ctx. We don't
-			// want to cancel this RPC when the iterator is stopped.
-			cctx, cancel2 := context.WithTimeout(ctx, 60*time.Second)
-			defer cancel2()
-			err := it.subc.ModifyAckDeadline(cctx, &pb.ModifyAckDeadlineRequest{
-				Subscription:       it.subName,
-				AckDeadlineSeconds: deadlineSec,
-				AckIds:             toSend,
-			})
-			if exactlyOnceDelivery {
-				resultsByAckID := make(map[string]*AckResult)
-				for _, ackID := range toSend {
-					resultsByAckID[ackID] = m[ackID]
-				}
-
-				st, md := extractMetadata(err)
-				_, toRetry := processResults(st, resultsByAckID, md)
-				if len(toRetry) > 0 {
-					// Retry modacks/nacks in a separate goroutine.
-					go func() {
-						it.retryModAcks(toRetry, deadlineSec, logOnInvalid)
-					}()
-				}
-			}
-		}()
-	}
->>>>>>> c3d5c9bb
 }
 
 // retryAcks retries the ack RPC with backoff. This must be called in a goroutine
