// Copyright 2018 Google LLC
//
// Licensed under the Apache License, Version 2.0 (the "License");
// you may not use this file except in compliance with the License.
// You may obtain a copy of the License at
//
//      http://www.apache.org/licenses/LICENSE-2.0
//
// Unless required by applicable law or agreed to in writing, software
// distributed under the License is distributed on an "AS IS" BASIS,
// WITHOUT WARRANTIES OR CONDITIONS OF ANY KIND, either express or implied.
// See the License for the specific language governing permissions and
// limitations under the License.

package pubsub

import (
	"context"
	"fmt"
	"log"
	"sync"

	"cloud.google.com/go/pubsub/apiv1/pubsubpb"
	"cloud.google.com/go/pubsub/internal"
	"go.opencensus.io/stats"
	"go.opencensus.io/stats/view"
	"go.opencensus.io/tag"
	"go.opentelemetry.io/otel"
	"go.opentelemetry.io/otel/attribute"
	otelcodes "go.opentelemetry.io/otel/codes"
	"go.opentelemetry.io/otel/propagation"
	semconv "go.opentelemetry.io/otel/semconv/v1.21.0"
	"go.opentelemetry.io/otel/trace"
	"google.golang.org/protobuf/proto"
)

// The following keys are used to tag requests with a specific topic/subscription ID.
var (
	keyTopic        = tag.MustNewKey("topic")
	keySubscription = tag.MustNewKey("subscription")
)

// In the following, errors are used if status is not "OK".
var (
	keyStatus = tag.MustNewKey("status")
	keyError  = tag.MustNewKey("error")
)

const statsPrefix = "cloud.google.com/go/pubsub/"

// The following are measures recorded in publish/subscribe flows.
var (
	// PublishedMessages is a measure of the number of messages published, which may include errors.
	// It is EXPERIMENTAL and subject to change or removal without notice.
	PublishedMessages = stats.Int64(statsPrefix+"published_messages", "Number of PubSub message published", stats.UnitDimensionless)

	// PublishLatency is a measure of the number of milliseconds it took to publish a bundle,
	// which may consist of one or more messages.
	// It is EXPERIMENTAL and subject to change or removal without notice.
	PublishLatency = stats.Float64(statsPrefix+"publish_roundtrip_latency", "The latency in milliseconds per publish batch", stats.UnitMilliseconds)

	// PullCount is a measure of the number of messages pulled.
	// It is EXPERIMENTAL and subject to change or removal without notice.
	PullCount = stats.Int64(statsPrefix+"pull_count", "Number of PubSub messages pulled", stats.UnitDimensionless)

	// AckCount is a measure of the number of messages acked.
	// It is EXPERIMENTAL and subject to change or removal without notice.
	AckCount = stats.Int64(statsPrefix+"ack_count", "Number of PubSub messages acked", stats.UnitDimensionless)

	// NackCount is a measure of the number of messages nacked.
	// It is EXPERIMENTAL and subject to change or removal without notice.
	NackCount = stats.Int64(statsPrefix+"nack_count", "Number of PubSub messages nacked", stats.UnitDimensionless)

	// ModAckCount is a measure of the number of messages whose ack-deadline was modified.
	// It is EXPERIMENTAL and subject to change or removal without notice.
	ModAckCount = stats.Int64(statsPrefix+"mod_ack_count", "Number of ack-deadlines modified", stats.UnitDimensionless)

	// ModAckTimeoutCount is a measure of the number ModifyAckDeadline RPCs that timed out.
	// It is EXPERIMENTAL and subject to change or removal without notice.
	ModAckTimeoutCount = stats.Int64(statsPrefix+"mod_ack_timeout_count", "Number of ModifyAckDeadline RPCs that timed out", stats.UnitDimensionless)

	// StreamOpenCount is a measure of the number of times a streaming-pull stream was opened.
	// It is EXPERIMENTAL and subject to change or removal without notice.
	StreamOpenCount = stats.Int64(statsPrefix+"stream_open_count", "Number of calls opening a new streaming pull", stats.UnitDimensionless)

	// StreamRetryCount is a measure of the number of times a streaming-pull operation was retried.
	// It is EXPERIMENTAL and subject to change or removal without notice.
	StreamRetryCount = stats.Int64(statsPrefix+"stream_retry_count", "Number of retries of a stream send or receive", stats.UnitDimensionless)

	// StreamRequestCount is a measure of the number of requests sent on a streaming-pull stream.
	// It is EXPERIMENTAL and subject to change or removal without notice.
	StreamRequestCount = stats.Int64(statsPrefix+"stream_request_count", "Number gRPC StreamingPull request messages sent", stats.UnitDimensionless)

	// StreamResponseCount is a measure of the number of responses received on a streaming-pull stream.
	// It is EXPERIMENTAL and subject to change or removal without notice.
	StreamResponseCount = stats.Int64(statsPrefix+"stream_response_count", "Number of gRPC StreamingPull response messages received", stats.UnitDimensionless)

	// OutstandingMessages is a measure of the number of outstanding messages held by the client before they are processed.
	// It is EXPERIMENTAL and subject to change or removal without notice.
	OutstandingMessages = stats.Int64(statsPrefix+"outstanding_messages", "Number of outstanding Pub/Sub messages", stats.UnitDimensionless)

	// OutstandingBytes is a measure of the number of bytes all outstanding messages held by the client take up.
	// It is EXPERIMENTAL and subject to change or removal without notice.
	OutstandingBytes = stats.Int64(statsPrefix+"outstanding_bytes", "Number of outstanding bytes", stats.UnitDimensionless)

	// PublisherOutstandingMessages is a measure of the number of published outstanding messages held by the client before they are processed.
	// It is EXPERIMENTAL and subject to change or removal without notice.
	PublisherOutstandingMessages = stats.Int64(statsPrefix+"publisher_outstanding_messages", "Number of outstanding publish messages", stats.UnitDimensionless)

	// PublisherOutstandingBytes is a measure of the number of bytes all outstanding publish messages held by the client take up.
	// It is EXPERIMENTAL and subject to change or removal without notice.
	PublisherOutstandingBytes = stats.Int64(statsPrefix+"publisher_outstanding_bytes", "Number of outstanding publish bytes", stats.UnitDimensionless)
)

var (
	// PublishedMessagesView is a cumulative sum of PublishedMessages.
	// It is EXPERIMENTAL and subject to change or removal without notice.
	PublishedMessagesView *view.View

	// PublishLatencyView is a distribution of PublishLatency.
	// It is EXPERIMENTAL and subject to change or removal without notice.
	PublishLatencyView *view.View

	// PullCountView is a cumulative sum of PullCount.
	// It is EXPERIMENTAL and subject to change or removal without notice.
	PullCountView *view.View

	// AckCountView is a cumulative sum of AckCount.
	// It is EXPERIMENTAL and subject to change or removal without notice.
	AckCountView *view.View

	// NackCountView is a cumulative sum of NackCount.
	// It is EXPERIMENTAL and subject to change or removal without notice.
	NackCountView *view.View

	// ModAckCountView is a cumulative sum of ModAckCount.
	// It is EXPERIMENTAL and subject to change or removal without notice.
	ModAckCountView *view.View

	// ModAckTimeoutCountView is a cumulative sum of ModAckTimeoutCount.
	// It is EXPERIMENTAL and subject to change or removal without notice.
	ModAckTimeoutCountView *view.View

	// StreamOpenCountView is a cumulative sum of StreamOpenCount.
	// It is EXPERIMENTAL and subject to change or removal without notice.
	StreamOpenCountView *view.View

	// StreamRetryCountView is a cumulative sum of StreamRetryCount.
	// It is EXPERIMENTAL and subject to change or removal without notice.
	StreamRetryCountView *view.View

	// StreamRequestCountView is a cumulative sum of StreamRequestCount.
	// It is EXPERIMENTAL and subject to change or removal without notice.
	StreamRequestCountView *view.View

	// StreamResponseCountView is a cumulative sum of StreamResponseCount.
	// It is EXPERIMENTAL and subject to change or removal without notice.
	StreamResponseCountView *view.View

	// OutstandingMessagesView is the last value of OutstandingMessages
	// It is EXPERIMENTAL and subject to change or removal without notice.
	OutstandingMessagesView *view.View

	// OutstandingBytesView is the last value of OutstandingBytes
	// It is EXPERIMENTAL and subject to change or removal without notice.
	OutstandingBytesView *view.View

	// PublisherOutstandingMessagesView is the last value of OutstandingMessages
	// It is EXPERIMENTAL and subject to change or removal without notice.
	PublisherOutstandingMessagesView *view.View

	// PublisherOutstandingBytesView is the last value of OutstandingBytes
	// It is EXPERIMENTAL and subject to change or removal without notice.
	PublisherOutstandingBytesView *view.View
)

func init() {
	PublishedMessagesView = createCountView(stats.Measure(PublishedMessages), keyTopic, keyStatus, keyError)
	PublishLatencyView = createDistView(PublishLatency, keyTopic, keyStatus, keyError)
	PublisherOutstandingMessagesView = createLastValueView(PublisherOutstandingMessages, keyTopic)
	PublisherOutstandingBytesView = createLastValueView(PublisherOutstandingBytes, keyTopic)
	PullCountView = createCountView(PullCount, keySubscription)
	AckCountView = createCountView(AckCount, keySubscription)
	NackCountView = createCountView(NackCount, keySubscription)
	ModAckCountView = createCountView(ModAckCount, keySubscription)
	ModAckTimeoutCountView = createCountView(ModAckTimeoutCount, keySubscription)
	StreamOpenCountView = createCountView(StreamOpenCount, keySubscription)
	StreamRetryCountView = createCountView(StreamRetryCount, keySubscription)
	StreamRequestCountView = createCountView(StreamRequestCount, keySubscription)
	StreamResponseCountView = createCountView(StreamResponseCount, keySubscription)
	OutstandingMessagesView = createLastValueView(OutstandingMessages, keySubscription)
	OutstandingBytesView = createLastValueView(OutstandingBytes, keySubscription)

	DefaultPublishViews = []*view.View{
		PublishedMessagesView,
		PublishLatencyView,
		PublisherOutstandingMessagesView,
		PublisherOutstandingBytesView,
	}

	DefaultSubscribeViews = []*view.View{
		PullCountView,
		AckCountView,
		NackCountView,
		ModAckCountView,
		ModAckTimeoutCountView,
		StreamOpenCountView,
		StreamRetryCountView,
		StreamRequestCountView,
		StreamResponseCountView,
		OutstandingMessagesView,
		OutstandingBytesView,
	}
}

// These arrays hold the default OpenCensus views that keep track of publish/subscribe operations.
// It is EXPERIMENTAL and subject to change or removal without notice.
var (
	DefaultPublishViews   []*view.View
	DefaultSubscribeViews []*view.View
)

func createCountView(m stats.Measure, keys ...tag.Key) *view.View {
	return &view.View{
		Name:        m.Name(),
		Description: m.Description(),
		TagKeys:     keys,
		Measure:     m,
		Aggregation: view.Sum(),
	}
}

func createDistView(m stats.Measure, keys ...tag.Key) *view.View {
	return &view.View{
		Name:        m.Name(),
		Description: m.Description(),
		TagKeys:     keys,
		Measure:     m,
		Aggregation: view.Distribution(0, 25, 50, 75, 100, 200, 400, 600, 800, 1000, 2000, 4000, 6000),
	}
}

func createLastValueView(m stats.Measure, keys ...tag.Key) *view.View {
	return &view.View{
		Name:        m.Name(),
		Description: m.Description(),
		TagKeys:     keys,
		Measure:     m,
		Aggregation: view.LastValue(),
	}
}

var logOnce sync.Once

// withSubscriptionKey returns a new context modified with the subscriptionKey tag map.
func withSubscriptionKey(ctx context.Context, subName string) context.Context {
	ctx, err := tag.New(ctx, tag.Upsert(keySubscription, subName))
	if err != nil {
		logOnce.Do(func() {
			log.Printf("pubsub: error creating tag map for 'subscribe' key: %v", err)
		})
	}
	return ctx
}

func recordStat(ctx context.Context, m *stats.Int64Measure, n int64) {
	stats.Record(ctx, m.M(n))
}

const defaultTracerName = "cloud.google.com/go/pubsub"

func tracer() trace.Tracer {
	return otel.Tracer(defaultTracerName, trace.WithInstrumentationVersion(internal.Version))
}

var _ propagation.TextMapCarrier = (*messageCarrier)(nil)

// messageCarrier injects and extracts traces from a pubsub.Message.
type messageCarrier struct {
	msg *Message
}

const googclientPrefix string = "googclient_"

// newMessageCarrier creates a new PubsubMessageCarrier.
func newMessageCarrier(msg *Message) messageCarrier {
	return messageCarrier{msg: msg}
}

// Get retrieves a single value for a given key.
func (c messageCarrier) Get(key string) string {
	return c.msg.Attributes[googclientPrefix+key]
}

// Set sets an attribute.
func (c messageCarrier) Set(key, val string) {
	c.msg.Attributes[googclientPrefix+key] = val
}

// Keys returns a slice of all keys in the carrier.
func (c messageCarrier) Keys() []string {
	i := 0
	out := make([]string, len(c.msg.Attributes))
	for k := range c.msg.Attributes {
		out[i] = k
		i++
	}
	return out
}

<<<<<<< HEAD
const (
=======
// injectPropagation injects context data into the Pub/Sub message's Attributes field.
func injectPropagation(ctx context.Context, msg *Message) {
	// only inject propagation if a valid span context was detected.
	if trace.SpanFromContext(ctx).SpanContext().IsValid() {
		if msg.Attributes == nil {
			msg.Attributes = make(map[string]string)
		}
		propagation.TraceContext{}.Inject(ctx, newMessageCarrier(msg))
	}
}

const (
	pubsubSemConvName = "gcp_pubsub"

>>>>>>> c3d5c9bb
	// publish span names
	createSpanName     = "create"
	publishFCSpanName  = "publisher flow control"
	batcherSpanName    = "publisher batching"
	publishRPCSpanName = "publish"

	// subscribe span names
	subscribeSpanName = "subscribe"
	ccSpanName        = "subscriber concurrency control"
	processSpanName   = "process"
	scheduleSpanName  = "subscribe scheduler"
	modackSpanName    = "modack"
	ackSpanName       = "ack"
	nackSpanName      = "nack"

	// event names
	eventPublishStart = "publish start"
	eventPublishEnd   = "publish end"
	eventModackStart  = "modack start"
	eventModackEnd    = "modack end"
	eventAckStart     = "ack start"
	eventAckEnd       = "ack end"
	eventNackStart    = "nack start"
	eventNackEnd      = "nack end"
	eventAckCalled    = "ack called"
	eventNackCalled   = "nack called"

	resultAcked   = "acked"
	resultNacked  = "nacked"
	resultExpired = "expired"

	// custom pubsub specific attributes
	pubsubPrefix             = "messaging.gcp_pubsub."
	orderingAttribute        = pubsubPrefix + "message.ordering_key"
	deliveryAttemptAttribute = pubsubPrefix + "message.delivery_attempt"
	eosAttribute             = pubsubPrefix + "exactly_once_delivery"
	ackIDAttribute           = pubsubPrefix + "message.ack_id"
	resultAttribute          = pubsubPrefix + "result"
	ackDeadlineSecAttribute  = pubsubPrefix + "ack_deadline_seconds"
	receiptModackAttribute   = pubsubPrefix + "is_receipt_modack"
)

<<<<<<< HEAD
=======
func startSpan(ctx context.Context, spanType, resourceID string, opts ...trace.SpanStartOption) (context.Context, trace.Span) {
	spanName := spanType
	if resourceID != "" {
		spanName = fmt.Sprintf("%s %s", resourceID, spanType)
	}
	return tracer().Start(ctx, spanName, opts...)
}

>>>>>>> c3d5c9bb
func startCreateSpan(ctx context.Context, m *Message, topicID string) (context.Context, trace.Span) {
	opts := getPublishSpanAttributes(topicID, m)
	return tracer().Start(ctx, fmt.Sprintf("%s %s", topicID, createSpanName), opts...)
}

<<<<<<< HEAD
func getPublishSpanAttributes(topic string, msg *Message, opts ...attribute.KeyValue) []trace.SpanStartOption {
	// TODO(hongalex): benchmark this to make sure no significant performance degradation
	// when calculating proto.Size in receive paths.
=======
func getPublishSpanAttributes(dst string, msg *Message, attrs ...attribute.KeyValue) []trace.SpanStartOption {
>>>>>>> c3d5c9bb
	// TODO(hongalex): find way to incorporate pubsub client library version in attribute.
	msgSize := proto.Size(&pubsubpb.PubsubMessage{
		Data:        msg.Data,
		Attributes:  msg.Attributes,
		OrderingKey: msg.OrderingKey,
	})
<<<<<<< HEAD
	ss := []trace.SpanStartOption{
		trace.WithAttributes(
			semconv.MessagingSystemKey.String("pubsub"),
			semconv.MessagingDestinationName(topic),
=======
	opts := []trace.SpanStartOption{
		trace.WithAttributes(
>>>>>>> c3d5c9bb
			semconv.MessagingMessageID(msg.ID),
			semconv.MessagingMessagePayloadSizeBytes(msgSize),
			attribute.String(orderingAttribute, msg.OrderingKey),
		),
<<<<<<< HEAD
		trace.WithAttributes(opts...),
		trace.WithSpanKind(trace.SpanKindProducer),
	}
	return ss
}

// injectPropagation injects context data into the Pub/Sub message's Attributes field.
func injectPropagation(ctx context.Context, msg *Message) {
	// only inject propagation if a valid span context was detected.
	if trace.SpanFromContext(ctx).SpanContext().IsValid() {
		if msg.Attributes == nil {
			msg.Attributes = make(map[string]string)
		}
		propagation.TraceContext{}.Inject(ctx, newMessageCarrier(msg))
	}
}

func startSpan(ctx context.Context, spanType, resourceID string, opts ...trace.SpanStartOption) (context.Context, trace.Span) {
	spanName := spanType
	if resourceID != "" {
		spanName = fmt.Sprintf("%s %s", resourceID, spanType)
	}
	return tracer().Start(ctx, spanName, opts...)
}

func getSubSpanAttributes(sub string, msg *Message, opts ...attribute.KeyValue) []trace.SpanStartOption {
=======
		trace.WithAttributes(attrs...),
		trace.WithSpanKind(trace.SpanKindProducer),
	}
	opts = append(opts, getCommonOptions(dst)...)
	return opts
}

func getSubscriberOpts(dst string, msg *Message, attrs ...attribute.KeyValue) []trace.SpanStartOption {
>>>>>>> c3d5c9bb
	msgSize := proto.Size(&pubsubpb.PubsubMessage{
		Data:        msg.Data,
		Attributes:  msg.Attributes,
		OrderingKey: msg.OrderingKey,
	})
<<<<<<< HEAD
	ss := []trace.SpanStartOption{
		trace.WithAttributes(
			semconv.MessagingSystemKey.String("pubsub"),
			semconv.MessagingDestinationName(sub),
=======
	opts := []trace.SpanStartOption{
		trace.WithAttributes(
>>>>>>> c3d5c9bb
			semconv.MessagingMessageID(msg.ID),
			semconv.MessagingMessagePayloadSizeBytes(msgSize),
			attribute.String(orderingAttribute, msg.OrderingKey),
		),
<<<<<<< HEAD
		trace.WithAttributes(opts...),
		trace.WithSpanKind(trace.SpanKindConsumer),
	}
	if msg.DeliveryAttempt != nil {
		ss = append(ss, trace.WithAttributes(attribute.Int(deliveryAttemptAttribute, *msg.DeliveryAttempt)))
	}
	return ss
=======
		trace.WithAttributes(attrs...),
		trace.WithSpanKind(trace.SpanKindConsumer),
	}
	if msg.DeliveryAttempt != nil {
		opts = append(opts, trace.WithAttributes(attribute.Int(deliveryAttemptAttribute, *msg.DeliveryAttempt)))
	}
	opts = append(opts, getCommonOptions(dst)...)
	return opts
}

func getCommonOptions(destination string) []trace.SpanStartOption {
	opts := []trace.SpanStartOption{
		trace.WithAttributes(
			semconv.MessagingSystemKey.String(pubsubSemConvName),
			semconv.MessagingDestinationName(destination),
		),
	}
	return opts

>>>>>>> c3d5c9bb
}

// spanRecordError records the error, sets the status to error, and ends the span.
// This is recommended by https://opentelemetry.io/docs/instrumentation/go/manual/#record-errors
// since RecordError doesn't set the status of a span.
func spanRecordError(span trace.Span, err error) {
<<<<<<< HEAD
	span.RecordError(err)
	span.SetStatus(otelcodes.Error, err.Error())
	span.End()
=======
	if span != nil {
		span.RecordError(err)
		span.SetStatus(otelcodes.Error, err.Error())
		span.End()
	}
>>>>>>> c3d5c9bb
}<|MERGE_RESOLUTION|>--- conflicted
+++ resolved
@@ -308,9 +308,6 @@
 	return out
 }
 
-<<<<<<< HEAD
-const (
-=======
 // injectPropagation injects context data into the Pub/Sub message's Attributes field.
 func injectPropagation(ctx context.Context, msg *Message) {
 	// only inject propagation if a valid span context was detected.
@@ -325,7 +322,6 @@
 const (
 	pubsubSemConvName = "gcp_pubsub"
 
->>>>>>> c3d5c9bb
 	// publish span names
 	createSpanName     = "create"
 	publishFCSpanName  = "publisher flow control"
@@ -368,8 +364,6 @@
 	receiptModackAttribute   = pubsubPrefix + "is_receipt_modack"
 )
 
-<<<<<<< HEAD
-=======
 func startSpan(ctx context.Context, spanType, resourceID string, opts ...trace.SpanStartOption) (context.Context, trace.Span) {
 	spanName := spanType
 	if resourceID != "" {
@@ -378,66 +372,24 @@
 	return tracer().Start(ctx, spanName, opts...)
 }
 
->>>>>>> c3d5c9bb
 func startCreateSpan(ctx context.Context, m *Message, topicID string) (context.Context, trace.Span) {
 	opts := getPublishSpanAttributes(topicID, m)
 	return tracer().Start(ctx, fmt.Sprintf("%s %s", topicID, createSpanName), opts...)
 }
 
-<<<<<<< HEAD
-func getPublishSpanAttributes(topic string, msg *Message, opts ...attribute.KeyValue) []trace.SpanStartOption {
-	// TODO(hongalex): benchmark this to make sure no significant performance degradation
-	// when calculating proto.Size in receive paths.
-=======
 func getPublishSpanAttributes(dst string, msg *Message, attrs ...attribute.KeyValue) []trace.SpanStartOption {
->>>>>>> c3d5c9bb
 	// TODO(hongalex): find way to incorporate pubsub client library version in attribute.
 	msgSize := proto.Size(&pubsubpb.PubsubMessage{
 		Data:        msg.Data,
 		Attributes:  msg.Attributes,
 		OrderingKey: msg.OrderingKey,
 	})
-<<<<<<< HEAD
-	ss := []trace.SpanStartOption{
-		trace.WithAttributes(
-			semconv.MessagingSystemKey.String("pubsub"),
-			semconv.MessagingDestinationName(topic),
-=======
 	opts := []trace.SpanStartOption{
 		trace.WithAttributes(
->>>>>>> c3d5c9bb
 			semconv.MessagingMessageID(msg.ID),
 			semconv.MessagingMessagePayloadSizeBytes(msgSize),
 			attribute.String(orderingAttribute, msg.OrderingKey),
 		),
-<<<<<<< HEAD
-		trace.WithAttributes(opts...),
-		trace.WithSpanKind(trace.SpanKindProducer),
-	}
-	return ss
-}
-
-// injectPropagation injects context data into the Pub/Sub message's Attributes field.
-func injectPropagation(ctx context.Context, msg *Message) {
-	// only inject propagation if a valid span context was detected.
-	if trace.SpanFromContext(ctx).SpanContext().IsValid() {
-		if msg.Attributes == nil {
-			msg.Attributes = make(map[string]string)
-		}
-		propagation.TraceContext{}.Inject(ctx, newMessageCarrier(msg))
-	}
-}
-
-func startSpan(ctx context.Context, spanType, resourceID string, opts ...trace.SpanStartOption) (context.Context, trace.Span) {
-	spanName := spanType
-	if resourceID != "" {
-		spanName = fmt.Sprintf("%s %s", resourceID, spanType)
-	}
-	return tracer().Start(ctx, spanName, opts...)
-}
-
-func getSubSpanAttributes(sub string, msg *Message, opts ...attribute.KeyValue) []trace.SpanStartOption {
-=======
 		trace.WithAttributes(attrs...),
 		trace.WithSpanKind(trace.SpanKindProducer),
 	}
@@ -446,34 +398,17 @@
 }
 
 func getSubscriberOpts(dst string, msg *Message, attrs ...attribute.KeyValue) []trace.SpanStartOption {
->>>>>>> c3d5c9bb
 	msgSize := proto.Size(&pubsubpb.PubsubMessage{
 		Data:        msg.Data,
 		Attributes:  msg.Attributes,
 		OrderingKey: msg.OrderingKey,
 	})
-<<<<<<< HEAD
-	ss := []trace.SpanStartOption{
-		trace.WithAttributes(
-			semconv.MessagingSystemKey.String("pubsub"),
-			semconv.MessagingDestinationName(sub),
-=======
 	opts := []trace.SpanStartOption{
 		trace.WithAttributes(
->>>>>>> c3d5c9bb
 			semconv.MessagingMessageID(msg.ID),
 			semconv.MessagingMessagePayloadSizeBytes(msgSize),
 			attribute.String(orderingAttribute, msg.OrderingKey),
 		),
-<<<<<<< HEAD
-		trace.WithAttributes(opts...),
-		trace.WithSpanKind(trace.SpanKindConsumer),
-	}
-	if msg.DeliveryAttempt != nil {
-		ss = append(ss, trace.WithAttributes(attribute.Int(deliveryAttemptAttribute, *msg.DeliveryAttempt)))
-	}
-	return ss
-=======
 		trace.WithAttributes(attrs...),
 		trace.WithSpanKind(trace.SpanKindConsumer),
 	}
@@ -493,22 +428,15 @@
 	}
 	return opts
 
->>>>>>> c3d5c9bb
 }
 
 // spanRecordError records the error, sets the status to error, and ends the span.
 // This is recommended by https://opentelemetry.io/docs/instrumentation/go/manual/#record-errors
 // since RecordError doesn't set the status of a span.
 func spanRecordError(span trace.Span, err error) {
-<<<<<<< HEAD
-	span.RecordError(err)
-	span.SetStatus(otelcodes.Error, err.Error())
-	span.End()
-=======
 	if span != nil {
 		span.RecordError(err)
 		span.SetStatus(otelcodes.Error, err.Error())
 		span.End()
 	}
->>>>>>> c3d5c9bb
 }