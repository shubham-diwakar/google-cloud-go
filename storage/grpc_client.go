--- conflicted
+++ resolved
@@ -1210,11 +1210,8 @@
 				if rr.stream != nil {
 					rr.stream.CloseSend()
 				}
-<<<<<<< HEAD
 				rr.endSender = true
-=======
 				rr.activeTask = 0
->>>>>>> 60dc167a
 				rr.mu.Unlock()
 				return
 			case currentSpec = <-rr.data:
